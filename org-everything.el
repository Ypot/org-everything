;;; org-everything.el --- Everything integration with Consult -*- lexical-binding: t; -*-

;; Copyright (C) John Haman 2022, Modified by Ypot 2025
;; Original Author: John Haman <mail@johnhaman.org>
;; Modified by: Ypot <ypo@foro.aleeas.com>
;; Original Homepage: https://github.com/jthaman/consult-everything
;; Package-Requires: ((emacs "25.1") (consult "0.15"))
;; Version: 0.2.1

;; This file is not part of GNU Emacs.

;;; Commentary:

;; This package provides Everything integration with the Emacs program
;; `consult'. Download the Everything command line tool, es.exe, from
;; https://www.voidtools.com/downloads/#cli.
;;
;; Everything is a useful `locate' alternative on Windows machines.
;;
;; This is a fork of consult-everything with improved encoding support
;; for Windows systems, particularly for handling accented characters
;; and special symbols in file names.

;;; License:

;; This program is free software: you can redistribute it and/or modify it under
;; the terms of the GNU General Public License as published by the Free Software
;; Foundation, either version 3 of the License, or (at your option) any later
;; version.

;; This program is distributed in the hope that it will be useful, but WITHOUT ANY
;; WARRANTY; without even the implied warranty of MERCHANTABILITY or FITNESS FOR
;; A PARTICULAR PURPOSE. See the GNU General Public License for more details.

;; You should have received a copy of the GNU General Public License along with
;; this program. If not, see <https://www.gnu.org/licenses/>.

;;; Code:

(require 'consult)

;; Configuración de codificación para Everything
(setq process-coding-system-alist
      '(("es" . (windows-1252 . windows-1252))))

;; Función de debug automático para probar codificaciones
(defun org-everything--test-search (query)
  "Test search with current encoding configuration."
  (let ((results '())
        (temp-buffer (get-buffer-create "*Everything-Test*")))
    (with-current-buffer temp-buffer
      (erase-buffer)
      (let ((process (start-process "es-test" temp-buffer "es" "-r" query)))
        (while (process-live-p process)
          (accept-process-output process 0.1))
        (goto-char (point-min))
        (while (not (eobp))
          (let ((line (buffer-substring (line-beginning-position) (line-end-position))))
            (unless (string-blank-p line)
              (push line results)))
          (forward-line 1))))
    (kill-buffer temp-buffer)
    results))

;; Sistema de debug complejo para analizar el flujo completo
(defun org-everything-debug-complex ()
  "Debug complejo que analiza cada paso del proceso de codificación."
  (interactive)
  (let ((debug-buffer (get-buffer-create "*Everything-Complex-Debug*"))
        (test-query "producción")
        (current-encoding (assoc "es" process-coding-system-alist)))
    
    (with-current-buffer debug-buffer
      (erase-buffer)
      (insert "=== EVERYTHING COMPLEX DEBUG ===\n\n")
      
      ;; 1. Análisis del sistema
      (insert "1. ANÁLISIS DEL SISTEMA:\n")
      (insert (format "   - Sistema operativo: %s\n" system-type))
      (insert (format "   - Versión de Emacs: %s\n" emacs-version))
      (insert (format "   - Codificación del buffer: %s\n" buffer-file-coding-system))
      (insert (format "   - Codificación por defecto: %s\n" default-file-name-coding-system))
      (insert (format "   - Codificación del terminal: %s\n" terminal-coding-system))
      (insert (format "   - Codificación del sistema: %s\n" system-file-name-coding-system))
      (insert "\n")
      
      ;; 2. Análisis de la configuración actual
      (insert "2. CONFIGURACIÓN ACTUAL:\n")
      (insert (format "   - process-coding-system-alist: %s\n" process-coding-system-alist))
      (insert (format "   - default-process-coding-system: %s\n" default-process-coding-system))
      (insert "\n")
      
      ;; 3. Prueba con configuración actual
      (insert "3. PRUEBA CON CONFIGURACIÓN ACTUAL:\n")
      (insert (format "   - Configuración: %s\n" current-encoding))
      (insert (format "   - Query de prueba: '%s'\n" test-query))
      
      ;; Ejecutar búsqueda y analizar resultados
      (let ((search-results (org-everything--test-search test-query)))
        (insert (format "   - Resultados encontrados: %d\n" (length search-results)))
        (insert "   - Primeros 3 resultados:\n")
        (dolist (result (seq-take search-results 3))
          (insert (format "     '%s'\n" result)))
        (insert "\n")
        
        ;; 4. Análisis de codificación de resultados
        (insert "4. ANÁLISIS DE CODIFICACIÓN DE RESULTADOS:\n")
        (dolist (result (seq-take search-results 3))
          (insert (format "   Resultado: '%s'\n" result))
          (insert (format "   - Longitud: %d\n" (length result)))
          (insert (format "   - Bytes: %s\n" (string-to-list result)))
          (insert (format "   - Codificación detectada: %s\n" 
                         (org-everything--detect-encoding result)))
          (insert "\n"))
        
        ;; 5. Prueba de conversión de codificación
        (insert "5. PRUEBA DE CONVERSIÓN DE CODIFICACIÓN:\n")
        (let ((sample-result (car search-results)))
          (when sample-result
            (insert (format "   Resultado de muestra: '%s'\n" sample-result))
            (insert "   Conversiones:\n")
            (dolist (target-encoding '(utf-8 windows-1252 cp1252 iso-8859-1))
              (condition-case err
                  (let ((converted (decode-coding-string sample-result target-encoding)))
                    (insert (format "     %s -> '%s'\n" target-encoding converted)))
                (error
                 (insert (format "     %s -> ERROR: %s\n" target-encoding err))))))
        (insert "\n")
        
        ;; 6. Análisis del proceso externo
        (insert "6. ANÁLISIS DEL PROCESO EXTERNO:\n")
        (insert "   - Comando ejecutado: es -r 'producción'\n")
        (insert "   - Proceso: es-test\n")
        (insert "   - Buffer temporal: *Everything-Test*\n")
        (insert "\n")
        
        ;; 7. Recomendaciones
        (insert "7. RECOMENDACIONES:\n")
        (insert "   Basado en el análisis:\n")
        (if (> (length search-results) 1)
            (insert "   ✓ La búsqueda funciona (más de 1 resultado)\n")
          (insert "   ✗ La búsqueda falla (solo 1 resultado)\n"))
        (insert "   - Verificar si los caracteres se muestran correctamente\n")
        (insert "   - Probar diferentes codificaciones de recepción\n")
        (insert "   - Considerar usar consult--async-command con codificación específica\n")
        (insert "\n")
        
        ;; 8. Próximos pasos
        (insert "8. PRÓXIMOS PASOS:\n")
        (insert "   - Ejecutar org-everything con la configuración actual\n")
        (insert "   - Verificar visualización de resultados\n")
        (insert "   - Probar configuración (utf-8 . windows-1252)\n")
        (insert "   - Analizar diferencias entre búsqueda directa y Consult\n")
        (insert "\n")
        
        (insert "=== DEBUG COMPLETO ===\n"))
      
      (display-buffer debug-buffer))))

;; Función auxiliar para detectar codificación
(defun org-everything--detect-encoding (string)
  "Detect encoding of a string based on byte patterns."
  (let ((bytes (string-to-list string))
        (has-high-bytes nil)
        (has-utf8-pattern nil))
    
    ;; Detectar bytes altos (caracteres especiales)
    (dolist (byte bytes)
      (when (> byte 127)
        (setq has-high-bytes t)))
    
    ;; Detectar patrones UTF-8
    (let ((i 0))
      (while (< i (length bytes))
        (let ((byte (nth i bytes)))
          (when (and (> byte 127) (< i (1- (length bytes))))
            (let ((next-byte (nth (1+ i) bytes)))
              (when (and next-byte (>= next-byte 128))
                (setq has-utf8-pattern t))))
          (setq i (1+ i)))))
    
    ;; Determinar codificación más probable
    (cond
     ((and has-high-bytes (not has-utf8-pattern))
      "windows-1252/cp1252 (probable)")
     (has-utf8-pattern
      "UTF-8 (probable)")
     (has-high-bytes
      "Codificación de 8 bits (no UTF-8)")
           (t
       "ASCII"))))

;; ===== SISTEMA DE DEBUG SUPERIOR PARA CODIFICACIONES =====
;; Basado en análisis específico de códigos problemáticos

(defun org-everything-debug-encodings ()
  "Debug encoding issues by testing different codifications with problematic characters."
  (interactive)
  (let* ((test-codes '(?\242 ?\340)) ; Los códigos problemáticos que reportaste
         (encodings '(cp850 cp437 cp1252 windows-1252 iso-8859-1 latin-1 utf-8 
                      cp866 cp852 cp857 cp860 cp861 cp863 cp865 cp869
                      mac-roman mac-cyrillic mac-greek mac-turkish
                      iso-8859-2 iso-8859-3 iso-8859-4 iso-8859-5 iso-8859-6 
                      iso-8859-7 iso-8859-8 iso-8859-9 iso-8859-10 iso-8859-13
                      iso-8859-14 iso-8859-15 iso-8859-16
                      koi8-r koi8-u big5 gbk gb18030 euc-jp euc-kr
                      shift-jis jis-7 jis-8))
         (buffer-name "*Encoding Debug*"))
    
    ;; Crear buffer de debug
    (with-output-to-temp-buffer buffer-name
      (princ "=== DEBUG DE CODIFICACIONES PARA ORG-EVERYTHING ===\n\n")
      (princ (format "Códigos problemáticos: \\242 (octal %o, decimal %d) y \\340 (octal %o, decimal %d)\n\n" 
                     ?\242 ?\242 ?\340 ?\340))
      
      ;; Probar cada codificación
      (dolist (encoding encodings)
        (princ (format "--- Codificación: %s ---\n" encoding))
        (condition-case err
            (progn
              (princ (format "  \\242 → '%s'\n" 
                           (decode-coding-string (string ?\242) encoding)))
              (princ (format "  \\340 → '%s'\n" 
                           (decode-coding-string (string ?\340) encoding))))
          (error 
           (princ (format "  ERROR: %s\n" (error-message-string err)))))
        (princ "\n"))
      
      ;; Información adicional
      (princ "=== INFORMACIÓN DEL SISTEMA ===\n")
      (princ (format "system-type: %s\n" system-type))
      (princ (format "locale-coding-system: %s\n" locale-coding-system))
      (princ (format "default-process-coding-system: %s\n" default-process-coding-system))
      (princ (format "file-name-coding-system: %s\n" file-name-coding-system))
      
      (princ "\n=== PRUEBA MANUAL ===\n")
      (princ "Para probar manualmente una codificación, usa:\n")
      (princ "(decode-coding-string \"\\242\\340\" 'CODIFICACION)\n")
      (princ "\nEjemplo:\n")
      (princ "(decode-coding-string \"\\242\\340\" 'cp850)\n"))))

(defun org-everything-test-encoding (encoding)
  "Test a specific ENCODING with the problematic characters."
  (interactive 
   (list (intern (completing-read "Encoding: " 
                                  '("cp850" "cp437" "cp1252" "windows-1252" 
                                    "iso-8859-1" "latin-1" "utf-8" "cp866" "cp852"
                                    "mac-roman" "iso-8859-15" "koi8-r" "big5")))))
  (message "\\242 → '%s', \\340 → '%s' (usando %s)" 
           (decode-coding-string (string ?\242) encoding)
           (decode-coding-string (string ?\340) encoding)
           encoding))

(defun org-everything-apply-encoding-fix (encoding)
  "Apply the encoding fix using the specified ENCODING."
  (interactive 
   (list (intern (completing-read "Encoding to apply: " 
                                  '("cp850" "cp437" "cp1252" "windows-1252" 
                                    "iso-8859-1" "latin-1" "cp866" "cp852" "mac-roman"
                                    "iso-8859-15" "koi8-r" "big5")))))
  
  ;; Remover configuración previa si existe
  (setq process-coding-system-alist 
        (assq-delete-all "es" process-coding-system-alist))
  
  ;; Aplicar nueva configuración
  (add-to-list 'process-coding-system-alist `("es" . (,encoding . utf-8)))
  
  (message "Aplicada codificación %s para 'es'. Prueba org-everything ahora." encoding))

;; Función alternativa para probar en tiempo real
(defun org-everything-live-encoding-test ()
  "Interactive test to find the correct encoding by trying them one by one."
  (interactive)
  (let ((encodings '(cp850 cp437 cp1252 windows-1252 iso-8859-1 latin-1 cp866 cp852
                      mac-roman iso-8859-15 koi8-r big5))
        (test-string "\242\340") ; Producción → Producci\242n, Ó → \340
        (found nil))
    
    (dolist (encoding encodings)
      (unless found
        (let ((decoded (decode-coding-string test-string encoding)))
          (when (y-or-n-p (format "¿Es correcto '%s' usando %s? " decoded encoding))
            (org-everything-apply-encoding-fix encoding)
            (setq found t)))))
    
    (unless found
      (message "No se encontró la codificación correcta. Prueba manualmente."))))

(defun org-everything-test-real-encoding ()
  "Test real encoding by calling es.exe directly with different coding systems."
  (interactive)
  (let ((test-query "producción") ; buscar algo que contenga ñ y ó
        (encodings '(cp850 cp437 cp1252 windows-1252 iso-8859-1 latin-1 raw-text
                      cp866 cp852 cp857 cp860 cp861 cp863 cp865 cp869
                      mac-roman mac-cyrillic mac-greek mac-turkish
                      iso-8859-2 iso-8859-3 iso-8859-4 iso-8859-5 iso-8859-6 
                      iso-8859-7 iso-8859-8 iso-8859-9 iso-8859-10 iso-8859-13
                      iso-8859-14 iso-8859-15 iso-8859-16
                      koi8-r koi8-u big5 gbk gb18030 euc-jp euc-kr
                      shift-jis jis-7 jis-8))
        (buffer-name "*Real Encoding Test*"))
    
    (with-output-to-temp-buffer buffer-name
      (princ "=== PRUEBA REAL CON ES.EXE ===\n\n")
      (princ (format "Buscando: %s\n" test-query))
      (princ "Si no tienes archivos con ese nombre, usa cualquier búsqueda que devuelva archivos con ñ/ó\n\n")
      
      (dolist (encoding encodings)
        (princ (format "--- Probando codificación: %s ---\n" encoding))
        (condition-case err
            (let* ((process-coding-system-alist `(("es" . (,encoding . utf-8))))
                   (default-process-coding-system `(,encoding . utf-8))
                   (cmd (split-string org-everything-args))
                   (full-cmd (append cmd (list test-query)))
                   (result (with-temp-buffer
                            (apply #'call-process (car full-cmd) nil t nil (cdr full-cmd))
                            (buffer-string))))
              (princ (format "Resultado (primeras 300 chars):\n%s\n" 
                           (substring result 0 (min 300 (length result)))))
              (princ (format "Contiene caracteres problemáticos: %s\n"
                           (if (or (string-match "\\\\[0-9]+" result)
                                   (string-match "¢\\|à" result))
                               "SÍ" "NO"))))
          (error 
           (princ (format "ERROR: %s\n" (error-message-string err)))))
        (princ "\n"))
      
      (princ "=== INSTRUCCIONES ===\n")
      (princ "1. Busca la codificación donde NO aparezcan \\nnn ni ¢/à\n")
      (princ "2. Esa será la codificación correcta\n")
      (princ "3. Aplícala con: M-x org-everything-apply-encoding-fix\n"))))

(defun org-everything-raw-bytes-test ()
  "Show raw bytes from es.exe output to understand the real encoding."
  (interactive)
  (let* ((test-query (read-string "Buscar (algo que tenga ñ/ó, o * para todo): " "*"))
         (cmd (split-string org-everything-args))
         (full-cmd (append cmd (list test-query)))
         (buffer-name "*Raw Bytes Test*"))
    
    (with-output-to-temp-buffer buffer-name
      (princ "=== ANÁLISIS DE BYTES RAW ===\n\n")
      (princ (format "Comando: %s\n\n" (mapconcat 'identity full-cmd " ")))
      
      ;; Capturar con raw-text para ver los bytes reales
      (let* ((process-coding-system-alist '(("es" . (raw-text . raw-text))))
             (result (with-temp-buffer
                      (apply #'call-process (car full-cmd) nil t nil (cdr full-cmd))
                      (buffer-string))))
        
        (princ "Primeros 1000 caracteres en RAW:\n")
        (princ (substring result 0 (min 1000 (length result))))
        (princ "\n\n")
        
        (if (string-empty-p (string-trim result))
            (progn
              (princ "¡NO HAY RESULTADOS!\n")
              (princ "Prueba con:\n")
              (princ "- Una búsqueda más simple como '*' o '*.txt'\n")
              (princ "- Verifica que es.exe esté en el PATH\n")
              (princ "- Ejecuta manualmente: es -r * en cmd\n"))
          (progn
            (princ "Análisis byte por byte de caracteres problemáticos:\n")
            (let ((pos 0)
                  (found-problem-chars nil))
              (while (and (< pos (length result)) (< pos 2000)) ; limitar a 2000 chars
                (let ((char (aref result pos)))
                  (when (or (= char 162) (= char 224) ; 242 octal = 162 decimal, 340 octal = 224 decimal
                           (and (> char 127) (< char 256))) ; cualquier carácter no-ASCII
                    (princ (format "Posición %d: byte %d (octal \\%o, hex \\x%x) → char '%c'\n" 
                                 pos char char char char))
                    (setq found-problem-chars t)))
                (setq pos (1+ pos)))
              (unless found-problem-chars
                (princ "No se encontraron caracteres problemáticos en los primeros 2000 bytes.\n")
                (princ "Esto podría significar:\n")
                (princ "1. Los archivos no tienen caracteres especiales\n")
                (princ "2. es.exe está devolviendo UTF-8 correctamente\n")
                (princ "3. El problema está en otro lugar\n")))))))))

(defun org-everything-quick-test ()
  "Quick test to see if es.exe works and what encoding it uses."
  (interactive)
  (let ((buffer-name "*Quick ES Test*"))
    (with-output-to-temp-buffer buffer-name
      (princ "=== PRUEBA RÁPIDA DE ES.EXE ===\n\n")
      
      ;; Test 1: Ver si es.exe funciona
      (princ "1. Probando si es.exe funciona con búsqueda simple...\n")
      (condition-case err
          (let* ((result (shell-command-to-string "es -r *.txt | head -5")))
            (if (string-empty-p (string-trim result))
                (princ "   No hay resultados para *.txt\n")
              (princ (format "   Resultados encontrados:\n%s\n" result))))
        (error (princ (format "   ERROR: %s\n" (error-message-string err)))))
      
      ;; Test 2: Buscar cualquier cosa
      (princ "\n2. Probando búsqueda más amplia...\n")
      (condition-case err
          (let* ((result (shell-command-to-string "es -r -n 10 *")))
            (if (string-empty-p (string-trim result))
                (princ "   No hay resultados para *\n")
              (princ (format "   Primeros resultados:\n%s\n" 
                           (substring result 0 (min 500 (length result)))))))
        (error (princ (format "   ERROR: %s\n" (error-message-string err)))))
      
      ;; Test 3: Info del sistema
      (princ "\n3. Información del sistema:\n")
      (princ (format "   LANG: %s\n" (getenv "LANG")))
      (princ (format "   LC_ALL: %s\n" (getenv "LC_ALL")))
      (princ (format "   Codepage (chcp): "))
      (condition-case err
          (princ (string-trim (shell-command-to-string "chcp")))
        (error (princ "No disponible")))
      (princ "\n")
      
      (princ "\n=== INSTRUCCIONES ===\n")
      (princ "Si ves archivos listados arriba:\n")
      (princ "1. Busca alguno que tenga ñ, ó, u otros acentos\n")
      (princ "2. Ejecuta: M-x org-everything-raw-bytes-test\n")
      (princ "3. Busca ese archivo específico\n")
      (princ "\nSi no ves archivos:\n")
      (princ "1. Verifica que es.exe esté instalado\n")
      (princ "2. Verifica que esté en el PATH\n")
      (princ "3. Prueba ejecutar 'es -r *' manualmente en cmd\n"))))

(defun org-everything-test-specific-files ()
  "Test encoding with the specific files we found."
  (interactive)
  (let ((test-queries '("Diseño" "Catálogos" "dise" "cat" "producción" "fabricación"))
        (encodings '(cp1252 windows-1252 cp850 iso-8859-1 latin-1 raw-text
                      cp866 cp852 cp857 cp860 cp861 cp863 cp865 cp869
                      mac-roman mac-cyrillic mac-greek mac-turkish
                      iso-8859-2 iso-8859-3 iso-8859-4 iso-8859-5 iso-8859-6 
                      iso-8859-7 iso-8859-8 iso-8859-9 iso-8859-10 iso-8859-13
                      iso-8859-14 iso-8859-15 iso-8859-16
                      koi8-r koi8-u big5 gbk gb18030 euc-jp euc-kr
                      shift-jis jis-7 jis-8))
        (buffer-name "*Specific Files Test*"))
    
    (with-output-to-temp-buffer buffer-name
      (princ "=== PRUEBA CON ARCHIVOS ESPECÍFICOS ===\n\n")
      
      (dolist (query test-queries)
        (princ (format "Probando búsqueda: %s\n" query))
        (princ "----------------------------------------\n")
        
        (dolist (encoding encodings)
          (princ (format "Codificación %s: " encoding))
          (condition-case err
              (let* ((process-coding-system-alist `(("es" . (,encoding . utf-8))))
                     (cmd (split-string org-everything-args))
                     (full-cmd (append cmd (list query)))
                     (result (with-temp-buffer
                              (apply #'call-process (car full-cmd) nil t nil (cdr full-cmd))
                              (buffer-string))))
                (if (string-empty-p (string-trim result))
                    (princ "Sin resultados\n")
                  (let ((first-line (car (split-string result "\n"))))
                    (princ (format "%s\n" 
                                 (if (> (length first-line) 80)
                                     (concat (substring first-line 0 77) "...")
                                   first-line))))))
            (error (princ (format "ERROR: %s\n" (error-message-string err))))))
        
        (princ "\n")))
    
    ;; Mostrar también los bytes RAW de uno de estos archivos
    (princ "\n=== ANÁLISIS RAW DEL PRIMER ARCHIVO ===\n")
    (let* ((process-coding-system-alist '(("es" . (raw-text . raw-text))))
           (cmd (split-string org-everything-args))
           (full-cmd (append cmd '("dise")))
           (result (with-temp-buffer
                    (apply #'call-process (car full-cmd) nil t nil (cdr full-cmd))
                    (buffer-string))))
      (when (not (string-empty-p (string-trim result)))
        (let ((first-line (car (split-string result "\n"))))
          (princ (format "Línea RAW: %s\n\n" first-line))
          (princ "Análisis byte por byte:\n")
          (let ((pos 0))
            (while (< pos (min (length first-line) 200))
              (let ((char (aref first-line pos)))
                (when (> char 127)
                  (princ (format "Posición %d: byte %d (\\%o octal) → '%c'\n" 
                               pos char char char))))
              (setq pos (1+ pos)))))))))

;; ===== FUNCIÓN DE PRUEBA MÁSIVA EXPANDIDA =====
;; Combina tu enfoque científico con mi enfoque de fuerza bruta

(defun org-everything-massive-encoding-test ()
  "Massive test of ALL possible encoding combinations for maximum coverage."
  (interactive)
  (let ((test-query "producción")
        (encodings '(
          ;; Codificaciones DOS/Windows (las más probables)
          cp437 cp850 cp851 cp852 cp853 cp855 cp856 cp857 cp858 cp859 cp860 cp861 cp862 cp863 cp864 cp865 cp866 cp867 cp868 cp869 cp874 cp932 cp936 cp949 cp950 cp1250 cp1251 cp1252 cp1253 cp1254 cp1255 cp1256 cp1257 cp1258
          
          ;; Codificaciones ISO (estándar internacional)
          iso-8859-1 iso-8859-2 iso-8859-3 iso-8859-4 iso-8859-5 iso-8859-6 iso-8859-7 iso-8859-8 iso-8859-9 iso-8859-10 iso-8859-13 iso-8859-14 iso-8859-15 iso-8859-16
          
          ;; Codificaciones Mac (sistemas Apple)
          mac-roman mac-cyrillic mac-greek mac-turkish mac-icelandic mac-ce mac-romanian mac-ukrainian mac-thai mac-croatian mac-gaelic mac-icelandic mac-romanian mac-ukrainian
          
          ;; Codificaciones Unix/Linux
          koi8-r koi8-u koi8-ru koi8-t
          
          ;; Codificaciones Asiáticas
          big5 big5-hkscs gbk gb18030 euc-jp euc-kr euc-tw shift-jis jis-7 jis-8
          
          ;; Codificaciones especiales
          raw-text undecided nil
        ))
        (results '())
        (original-encoding (assoc "es" process-coding-system-alist))
        (buffer-name "*Massive Encoding Test*"))
    
    (with-output-to-temp-buffer buffer-name
      (princ "=== PRUEBA MÁSIVA DE CODIFICACIONES ===\n\n")
      (princ (format "Probando %d codificaciones con query: '%s'\n\n" (length encodings) test-query))
      
      (dolist (encoding encodings)
        (princ (format "Probando: %s" encoding))
        (condition-case err
            (let* ((process-coding-system-alist `(("es" . (,encoding . utf-8))))
                   (search-results (org-everything--test-search test-query)))
              (princ (format " → %d resultados\n" (length search-results)))
              (push (cons encoding search-results) results))
          (error 
           (princ (format " → ERROR: %s\n" (error-message-string err)))
           (push (cons encoding '()) results))))
      
      ;; Restaurar configuración original
      (setq process-coding-system-alist (list original-encoding))
      
      ;; Mostrar resumen
      (princ "\n=== RESUMEN DE RESULTADOS ===\n")
      (let ((working-encodings '())
            (non-working-encodings '()))
        (dolist (result results)
          (if (> (length (cdr result)) 1)
              (push (car result) working-encodings)
            (push (car result) non-working-encodings)))
        
        (princ (format "Codificaciones FUNCIONAN (%d): %s\n" 
                      (length working-encodings) working-encodings))
        (princ (format "Codificaciones NO FUNCIONAN (%d): %s\n" 
                      (length non-working-encodings) non-working-encodings))
        
        (princ "\n=== RECOMENDACIONES ===\n")
        (princ "1. Las codificaciones que FUNCIONAN son candidatas para la solución\n")
        (princ "2. Prueba cada una con: M-x org-everything-test-encoding\n")
        (princ "3. Aplica la mejor con: M-x org-everything-apply-encoding-fix\n")
        (princ "4. Para análisis detallado: M-x org-everything-raw-bytes-test\n")))))

;; ===== USO RECOMENDADO =====
;; 1. M-x org-everything-test-specific-files    ; ¡PRUEBA ESTA PRIMERA!
;; 2. M-x org-everything-quick-test             ; Prueba rápida inicial  
;; 3. M-x org-everything-raw-bytes-test         ; Ver bytes RAW 
;; 4. M-x org-everything-test-real-encoding     ; Prueba REAL con es.exe
;; 5. M-x org-everything-massive-encoding-test  ; Prueba MÁSIVA de todas
;; 6. M-x org-everything-apply-encoding-fix     ; Aplicar la correcta

(defun org-everything-test-encodings ()
  "Test multiple encoding configurations automatically."
  (interactive)
  (let ((test-query "producción")
        (encodings '(
          ;; Codificaciones básicas
          (utf-8 . utf-8)
          (windows-1252 . windows-1252)
          (windows-1252 . utf-8)
          (utf-8 . windows-1252)
          (undecided . undecided)
          (nil . nil)
          (cp1252 . cp1252)
          (iso-8859-1 . iso-8859-1)
          
          ;; Variaciones de Windows
          (cp1252 . cp1252)
          (cp1252 . utf-8)
          (utf-8 . cp1252)
          (windows-1252 . cp1252)
          (cp1252 . windows-1252)
          
          ;; Variaciones de ISO
          (iso-8859-1 . iso-8859-1)
          (iso-8859-1 . utf-8)
          (utf-8 . iso-8859-1)
          (iso-8859-1 . windows-1252)
          (windows-1252 . iso-8859-1)
          
          ;; Codificaciones específicas de Windows
          (windows-1250 . windows-1250)
          (windows-1250 . utf-8)
          (utf-8 . windows-1250)
          (windows-1251 . windows-1251)
          (windows-1251 . utf-8)
          (utf-8 . windows-1251)
          (windows-1253 . windows-1253)
          (windows-1253 . utf-8)
          (utf-8 . windows-1253)
          (windows-1254 . windows-1254)
          (windows-1254 . utf-8)
          (utf-8 . windows-1254)
          (windows-1255 . windows-1255)
          (windows-1255 . utf-8)
          (utf-8 . windows-1255)
          (windows-1256 . windows-1256)
          (windows-1256 . utf-8)
          (utf-8 . windows-1256)
          (windows-1257 . windows-1257)
          (windows-1257 . utf-8)
          (utf-8 . windows-1257)
          (windows-1258 . windows-1258)
          (windows-1258 . utf-8)
          (utf-8 . windows-1258)
          
          ;; Variaciones de UTF
          (utf-8-unix . utf-8-unix)
          (utf-8-unix . utf-8)
          (utf-8 . utf-8-unix)
          (utf-8-dos . utf-8-dos)
          (utf-8-dos . utf-8)
          (utf-8 . utf-8-dos)
          (utf-8-mac . utf-8-mac)
          (utf-8-mac . utf-8)
          (utf-8 . utf-8-mac)
          
          ;; Codificaciones de sistema
          (system . system)
          (system . utf-8)
          (utf-8 . system)
          (system . windows-1252)
          (windows-1252 . system)
          
          ;; Combinaciones mixtas
          (undecided . utf-8)
          (utf-8 . undecided)
          (undecided . windows-1252)
          (windows-1252 . undecided)
          (undecided . cp1252)
          (cp1252 . undecided)
          
          ;; Codificaciones específicas para español
          (iso-8859-15 . iso-8859-15)
          (iso-8859-15 . utf-8)
          (utf-8 . iso-8859-15)
          (iso-8859-15 . windows-1252)
          (windows-1252 . iso-8859-15)
          
          ;; Codificaciones de IBM
          (ibm437 . ibm437)
          (ibm437 . utf-8)
          (utf-8 . ibm437)
          (ibm437 . windows-1252)
          (windows-1252 . ibm437)
          
          ;; Codificaciones de Mac
          (mac-roman . mac-roman)
          (mac-roman . utf-8)
          (utf-8 . mac-roman)
          (mac-roman . windows-1252)
          (windows-1252 . mac-roman)
          
          ;; Codificaciones de Unix
          (unix . unix)
          (unix . utf-8)
          (utf-8 . unix)
          (unix . windows-1252)
          (windows-1252 . unix)
          
          ;; Codificaciones de DOS
          (dos . dos)
          (dos . utf-8)
          (utf-8 . dos)
          (dos . windows-1252)
          (windows-1252 . dos)
          
          ;; Combinaciones extremas
          (nil . utf-8)
          (utf-8 . nil)
          (nil . windows-1252)
          (windows-1252 . nil)
          (nil . cp1252)
          (cp1252 . nil)
          
          ;; Codificaciones específicas de Emacs
          (emacs-mule . emacs-mule)
          (emacs-mule . utf-8)
          (utf-8 . emacs-mule)
          (emacs-mule . windows-1252)
          (windows-1252 . emacs-mule)
          
          ;; Codificaciones de terminal
          (terminal . terminal)
          (terminal . utf-8)
          (utf-8 . terminal)
          (terminal . windows-1252)
          (windows-1252 . terminal)
        ))
        (results '())
        (original-encoding (assoc "es" process-coding-system-alist)))
    
    (message "Starting automatic encoding test with query: '%s'" test-query)
    
    (dolist (encoding encodings)
      (message "Testing encoding: %s" encoding)
      (setq process-coding-system-alist `(("es" . ,encoding)))
      
      ;; Ejecutar búsqueda y capturar resultados
      (let ((search-results (org-everything--test-search test-query)))
        (push (cons encoding search-results) results)
        (message "Encoding %s: Found %d results" encoding (length search-results))))
    
    ;; Restaurar configuración original
    (setq process-coding-system-alist (list original-encoding))
    
    ;; Mostrar resultados
    (org-everything--show-encoding-results results)))

(defun org-everything--show-encoding-results (results)
  "Display results of encoding tests in a formatted buffer."
  (let ((buffer (get-buffer-create "*Everything-Encoding-Test-Results*")))
    (with-current-buffer buffer
      (erase-buffer)
      (insert "=== Everything Encoding Test Results ===\n\n")
      
      (dolist (result results)
        (let ((encoding (car result))
              (search-results (cdr result)))
          (insert (format "Encoding: %s\n" encoding))
                     (insert (format "Results found: %d\n" (length search-results)))
           (insert "Sample results:\n")
           (dolist (line (seq-take search-results 3))
             (insert (format "  %s\n" line)))
           (insert "\n")))
      
      (insert "\n=== Test Complete ===\n")
      (insert "Check the results above to determine the best encoding configuration.\n")
      (insert "Look for configurations that:\n")
      (insert "1. Find the expected number of results\n")
      (insert "2. Display file names with correct accents\n")
      (insert "3. Don't show corrupted characters\n"))
    
    (display-buffer buffer)))

(defcustom org-everything-args
  "es -r"
  "Command line arguments for everything, see `org-everything'.

The default value is \"es -r\", which only works if you place the command line version of Everything (es.exe) in your PATH."
  :type 'string)

;; Performance/options defcustoms (safe defaults: do nothing unless configured)
(defcustom org-everything-max-results nil
  "Maximum number of results to request from es.exe using -n.
When nil, no limit flag is passed and current behavior is preserved."
  :type '(choice (const :tag "Unlimited (default)" nil) integer))

(defcustom org-everything-ignore-case nil
  "When non-nil, add -i to es.exe to perform case-insensitive searches.
Nil preserves existing behavior."
  :type 'boolean)

(defcustom org-everything-default-query-prefix ""
  "Prefix string prepended to user input before sending to es.exe.
Examples: \"ext:pdf \", \"path:src \", \"file:\", \"folder:\", \"size:>1mb \", \"dm:last10days \".
Empty string leaves input unchanged."
  :type 'string)

(defcustom org-everything-extra-args nil
  "Additional raw arguments passed to es.exe after the defaults.
Each element is a single argument. Nil leaves the command unchanged."
  :type '(repeat string))

;; Optional Consult async overrides (nil means: do not override Consult globals)
(defcustom org-everything-consult-min-input nil
<<<<<<< HEAD
  "If a number, temporarily override `consult-async-min-input' while running `org-everything'.
Nil means do not override."
  :type '(choice (const :tag "Do not override (default)" nil) integer))

(defcustom org-everything-consult-refresh-delay nil
  "If a number, temporarily override `consult-async-refresh-delay' for `org-everything'.
Nil means do not override."
  :type '(choice (const :tag "Do not override (default)" nil) number))

(defcustom org-everything-consult-input-throttle nil
  "If a number, temporarily override `consult-async-input-throttle' for `org-everything'.
Nil means do not override."
  :type '(choice (const :tag "Do not override (default)" nil) number))

(defcustom org-everything-consult-input-debounce nil
  "If a number, temporarily override `consult-async-input-debounce' for `org-everything'.
Nil means do not override."
  :type '(choice (const :tag "Do not override (default)" nil) number))

=======
  "Minimum number of input characters before starting an asynchronous search in Consult for this command.
When set to a positive integer, this temporarily overrides `consult-async-min-input` while running `org-everything`.

Practical effects:
- With a low value (e.g., 1), searches trigger very early, which can spawn frequent subprocesses and cause flicker on large trees.
- With a moderate value (e.g., 2–3), Emacs waits until the query is more specific before calling `es.exe`, reducing process churn and I/O.
- With nil (default), the global Consult setting is respected and nothing is changed by `org-everything`.

When to adjust:
- Increase to 2–3 if you experience lag or too many rapid updates while typing.
- Keep nil if you already tuned Consult globally and prefer a single place of control."
  :type '(choice (const :tag "Do not override (default)" nil) integer))

(defcustom org-everything-consult-refresh-delay nil
  "Delay (in seconds) before Consult refreshes the candidate list after new input for this command.
When set to a number, this temporarily overrides `consult-async-refresh-delay` while running `org-everything`.

Practical effects:
- Lower values (e.g., 0.05–0.10) refresh results more eagerly, improving perceived responsiveness on small projects.
- Higher values (e.g., 0.15–0.30) batch updates and reduce UI flicker and subprocess pressure on very large codebases.
- Nil (default) leaves the global Consult behavior unchanged.

When to adjust:
- Raise slightly if you notice excessive flicker or CPU usage while typing.
- Lower if your machine is fast and you want more immediate feedback."
  :type '(choice (const :tag "Do not override (default)" nil) number))

(defcustom org-everything-consult-input-throttle nil
  "Minimum time (in seconds) between consecutive asynchronous updates triggered by input for this command.
When set, this temporarily overrides `consult-async-input-throttle` while running `org-everything`.

Practical effects:
- Acts like a rate limiter for updates: a higher value means fewer refreshes per second.
- Useful on networked or very large file sets, where every refresh can be expensive.
- Nil (default) respects the global Consult configuration without local changes.

When to adjust:
- Increase to 0.15–0.30 if your system feels overloaded during rapid typing.
- Keep low or nil if updates are already smooth and inexpensive."
  :type '(choice (const :tag "Do not override (default)" nil) number))

(defcustom org-everything-consult-input-debounce nil
  "Waiting time (in seconds) after the last key press before starting an asynchronous update for this command.
When set, this temporarily overrides `consult-async-input-debounce` while running `org-everything`.

Practical effects:
- Debouncing consolidates bursts of keystrokes into a single refresh; slightly larger values favor stability over immediacy.
- On very fast typists or slow systems, a small debounce (e.g., 0.05–0.15) can noticeably reduce redundant work.
- Nil (default) leaves the global Consult settings untouched.

When to adjust:
- Increase mildly if intermediate updates are rarely helpful while you type complete terms.
- Decrease if you prefer to see results almost instantly after short pauses."
  :type '(choice (const :tag "Do not override (default)" nil) number))

(defcustom org-everything-consult-preview-key nil
  "Preview toggling key for Consult while running `org-everything`.
When non-nil, this temporarily overrides `consult-preview-key` during the command.

What it controls:
- Consult offers an optional live preview of candidates (e.g., showing a file) as you move selection in the minibuffer.
- The preview can be always-on, on-demand (triggered by a specific key), or disabled entirely.

Accepted values:
- nil (default): Do not override; use the global `consult-preview-key`.
- The symbol `any`: Enable preview on any key press that changes the selection.
- A key sequence (string or vector), e.g., "M-.", to show preview only when that key is pressed.
- A list of key sequences: preview is shown when you press any of them.

Performance/UX trade-offs:
- Always-on preview (e.g., `any`) can be helpful for immediate feedback but may open many short-lived previews as you navigate, which can be distracting and wasteful on large projects.
- A dedicated trigger key (e.g., "M-.") is often a sweet spot: you move quickly without preview noise and request a preview on demand.
- Disabling preview (set to an impossible key or leave nil and configure globally) minimizes UI work and maximizes throughput for very large trees.

When to adjust:
- Set to a specific key like "M-." if you want manual, predictable previews while keeping the UI snappy.
- Leave nil if you already manage preview globally in Consult and prefer consistency."
  :type '(choice (const :tag "Do not override (default)" nil)
                 (const :tag "Preview on any key" any)
                 key-sequence
                 (repeat key-sequence)))

;; ===== ONE-SHOT + LOCAL FILTERING VARIANTS =====

(defcustom org-everything-one-shot-args
  "es"
  "Base command for one-shot collection from Everything (es.exe).
This string is parsed into arguments via `consult--build-args` and used to invoke the CLI exactly once to collect an initial candidate set.

Key idea:
- The "one-shot" approach queries Everything only once to collect a finite list of file paths. After that, all interactive filtering happens locally inside Emacs using completion styles (e.g., Orderless), which avoids spawning a new `es.exe` process on every keystroke.

Defaults and safety:
- Default is simply "es" (no regex, no case option). Additional behavior is controlled by the defcustoms below (limit, regex toggle, case toggle, prefix).
- This only affects the alternative command `org-everything-one-shot`. The primary `org-everything` command remains unchanged."
  :type 'string)

(defcustom org-everything-one-shot-limit
  2000
  "Maximum number of results to collect in the one-shot pass (passed as -n).
Higher values provide broader coverage at the cost of a larger in-memory list; lower values return faster and keep the local filtering snappy.

Guidance:
- 1000–5000 is a practical range for modern machines.
- If you routinely search giant trees, start at 2000 and adjust based on responsiveness."
  :type 'integer)

(defcustom org-everything-one-shot-ignore-case
  nil
  "When non-nil, add -i to the one-shot collection so that Everything performs a case-insensitive match for the base query.
Note that this toggle only applies to the initial collection. Subsequent interactive filtering is performed locally in Emacs and follows the active completion style (e.g., Orderless)."
  :type 'boolean)

(defcustom org-everything-one-shot-use-regex
  nil
  "When non-nil, add -r to the one-shot collection to interpret the base query as a regular expression in Everything.
In the one-shot model, regex is typically unnecessary because the bulk of narrowing happens locally. Keep this disabled for maximum speed unless you need a specialized prefilter."
  :type 'boolean)

(defcustom org-everything-one-shot-base-query
  "*"
  "Base query sent to Everything for the one-shot collection, before any interactive narrowing.
Examples:
- "*" (match everything)
- "ext:pdf *" (collect only PDFs)
- "path:src *" (collect only under src)

This base query is also combined with `org-everything-default-query-prefix` if that prefix is non-empty."
  :type 'string)

(defcustom org-everything-one-shot-orderless
  t
  "When non-nil, prefer the Orderless completion style for local filtering, if available.
Behavior:
- If Orderless is installed (`require` succeeds), it will be pushed to the front of `completion-styles` during the `org-everything-one-shot` session, enabling fast, flexible, multi-term filtering without additional subprocesses.
- If Orderless is not installed, nothing breaks; Emacs falls back to your configured completion styles.

Why this helps:
- Local filtering with Orderless excels at quickly slicing a large candidate list using space-separated terms, substrings, and patterns, all without extra calls to `es.exe`."
  :type 'boolean)

(defun org-everything--one-shot-effective-args ()
  "Build argument vector for the one-shot collection based on user options.
Starts from `org-everything-one-shot-args` and appends flags for case, regex, and limit.
`org-everything-extra-args` are also appended for convenience."
  (let* ((args (consult--build-args org-everything-one-shot-args)))
    (when (and org-everything-one-shot-ignore-case
               (not (member "-i" args)))
      (setq args (append args '("-i"))))
    (when (and org-everything-one-shot-use-regex
               (not (member "-r" args)))
      (setq args (append args '("-r"))))
    (when (and (integerp org-everything-one-shot-limit)
               (> org-everything-one-shot-limit 0))
      (setq args (append args (list "-n" (number-to-string org-everything-one-shot-limit)))))
    (when (listp org-everything-extra-args)
      (setq args (append args org-everything-extra-args)))
    args))

(defun org-everything--one-shot-build-query ()
  "Compose the base query for the one-shot pass, applying the optional default prefix."
  (let* ((bq (or org-everything-one-shot-base-query ""))
         (prefix org-everything-default-query-prefix))
    (cond
     ((and (stringp prefix) (not (string-empty-p prefix))
           (stringp bq) (not (string-empty-p bq)))
      (concat prefix bq))
     ((and (stringp prefix) (not (string-empty-p prefix))) prefix)
     ((and (stringp bq) (not (string-empty-p bq))) bq)
     (t "*"))))

;;;###autoload
(defun org-everything-one-shot ()
  "Alternative Everything integration that does a single collection (one-shot) and filters locally.

How it differs from `org-everything`:
- `org-everything` calls Everything on each input change (asynchronously via Consult), excellent for exact fidelity with Everything's matching syntax.
- `org-everything-one-shot` calls Everything once to collect up to `org-everything-one-shot-limit` matches for a base query, then relies on Emacs completion (preferably Orderless) to filter interactively without additional subprocesses.

When to use this:
- You want ultra-responsive narrowing for file names where Everything's advanced operators aren't needed during interactive refinement.
- You prefer to pay the cost of one initial fetch and then enjoy instant, local filtering thereafter.

Notes:
- Encoding and process settings for `es.exe` remain as configured globally (this command does not alter them).
- If Orderless is available and `org-everything-one-shot-orderless` is non-nil, it is preferred locally; otherwise, your existing completion setup is used."
  (interactive)
  (let* ((args (org-everything--one-shot-effective-args))
         (query (org-everything--one-shot-build-query))
         (full (append args (list query)))
         (raw (with-temp-buffer
                (apply #'call-process (car full) nil t nil (cdr full))
                (buffer-string)))
         (candidates (seq-filter (lambda (s) (not (string-empty-p (string-trim s))))
                                 (split-string raw "\n")))
         ;; Prefer Orderless locally if available and requested
         (local-completion-styles (let ((base-styles completion-styles))
                                    (if (and org-everything-one-shot-orderless
                                             (require 'orderless nil t))
                                        (cons 'orderless (remq 'orderless base-styles))
                                      base-styles))))
    (if (null candidates)
        (user-error "Everything (one-shot) returned no candidates for base query: %s" query)
      (let* ((completion-styles local-completion-styles)
             (consult-preview-key (if (not (null org-everything-consult-preview-key))
                                      org-everything-consult-preview-key
                                    consult-preview-key))
             (selection (consult--read candidates
                                       :prompt "Everything (one-shot): "
                                       :category 'file
                                       :require-match t
                                       :sort t)))
        (when selection
          (find-file selection))))))

>>>>>>> 4e1f2692
(defun org-everything--effective-args ()
  "Build the final argument vector for es.exe based on user options.
Starts from `org-everything-args' and appends performance flags when configured."
  (let* ((base (consult--build-args org-everything-args))
         (args base))
    (when (and org-everything-ignore-case
               (not (member "-i" args)))
      (setq args (append args '("-i"))))
    (when (and (integerp org-everything-max-results)
               (> org-everything-max-results 0))
      (setq args (append args (list "-n" (number-to-string org-everything-max-results)))))
    (when (listp org-everything-extra-args)
      (setq args (append args org-everything-extra-args)))
    args))

(defun org--everything-builder (input)
  "Build command line from INPUT."
  ;; Debug: mostrar qué se está enviando
  (message "DEBUG: Búsqueda enviada a Everything: '%s'" input)
  
  (pcase-let ((`(,arg . ,opts) (consult--command-split input)))
    (let* ((final-arg (if (and (stringp org-everything-default-query-prefix)
                               (not (string-empty-p org-everything-default-query-prefix))
                               (not (string-blank-p arg)))
                          (concat org-everything-default-query-prefix arg)
                        arg)))
      (unless (string-blank-p final-arg)
        (cons (append (org-everything--effective-args)
                      (consult--split-escaped final-arg) opts)
              (cdr (consult--default-regexp-compiler input 'basic t)))))))

;;;###autoload
(defun org-everything (&optional initial)
  "Search with `everything' for files matching input regexp given INITIAL input."
  (interactive)
  (let ((consult-async-min-input (if (numberp org-everything-consult-min-input)
                                     org-everything-consult-min-input
                                   consult-async-min-input))
        (consult-async-refresh-delay (if (numberp org-everything-consult-refresh-delay)
                                         org-everything-consult-refresh-delay
                                       consult-async-refresh-delay))
        (consult-async-input-throttle (if (numberp org-everything-consult-input-throttle)
                                          org-everything-consult-input-throttle
                                        consult-async-input-throttle))
        (consult-async-input-debounce (if (numberp org-everything-consult-input-debounce)
                                          org-everything-consult-input-debounce
<<<<<<< HEAD
                                        consult-async-input-debounce)))
=======
                                        consult-async-input-debounce))
        (consult-preview-key (if (not (null org-everything-consult-preview-key))
                                 org-everything-consult-preview-key
                               consult-preview-key)))
>>>>>>> 4e1f2692
    (find-file (consult--find "Everything: " #'org--everything-builder initial))))

(provide 'org-everything)

;;; org-everything.el ends here<|MERGE_RESOLUTION|>--- conflicted
+++ resolved
@@ -777,27 +777,6 @@
 
 ;; Optional Consult async overrides (nil means: do not override Consult globals)
 (defcustom org-everything-consult-min-input nil
-<<<<<<< HEAD
-  "If a number, temporarily override `consult-async-min-input' while running `org-everything'.
-Nil means do not override."
-  :type '(choice (const :tag "Do not override (default)" nil) integer))
-
-(defcustom org-everything-consult-refresh-delay nil
-  "If a number, temporarily override `consult-async-refresh-delay' for `org-everything'.
-Nil means do not override."
-  :type '(choice (const :tag "Do not override (default)" nil) number))
-
-(defcustom org-everything-consult-input-throttle nil
-  "If a number, temporarily override `consult-async-input-throttle' for `org-everything'.
-Nil means do not override."
-  :type '(choice (const :tag "Do not override (default)" nil) number))
-
-(defcustom org-everything-consult-input-debounce nil
-  "If a number, temporarily override `consult-async-input-debounce' for `org-everything'.
-Nil means do not override."
-  :type '(choice (const :tag "Do not override (default)" nil) number))
-
-=======
   "Minimum number of input characters before starting an asynchronous search in Consult for this command.
 When set to a positive integer, this temporarily overrides `consult-async-min-input` while running `org-everything`.
 
@@ -1013,7 +992,6 @@
         (when selection
           (find-file selection))))))
 
->>>>>>> 4e1f2692
 (defun org-everything--effective-args ()
   "Build the final argument vector for es.exe based on user options.
 Starts from `org-everything-args' and appends performance flags when configured."
@@ -1060,14 +1038,10 @@
                                         consult-async-input-throttle))
         (consult-async-input-debounce (if (numberp org-everything-consult-input-debounce)
                                           org-everything-consult-input-debounce
-<<<<<<< HEAD
-                                        consult-async-input-debounce)))
-=======
                                         consult-async-input-debounce))
         (consult-preview-key (if (not (null org-everything-consult-preview-key))
                                  org-everything-consult-preview-key
                                consult-preview-key)))
->>>>>>> 4e1f2692
     (find-file (consult--find "Everything: " #'org--everything-builder initial))))
 
 (provide 'org-everything)
